--- conflicted
+++ resolved
@@ -117,14 +117,7 @@
           QUICKCHECK_TESTS: 20
         run: |
           cd betree
-<<<<<<< HEAD
           ./tests/scripts/ci-test.sh
-      - name: Upload failure log
-        if: failure()
-        uses: actions/upload-artifact@v3
-        with:
-          name: unit-failure.log
-          path: betree/fail.log
   betree-msrv:
     name: MSRV Check
     runs-on: ubuntu-22.04
@@ -173,7 +166,4 @@
           cd julea-betree
           export JULEA_INCLUDE=~/julea/include
           export BINDGEN_EXTRA_CLANG_ARGS="$(pkg-config --cflags glib-2.0) $(pkg-config --cflags libbson-1.0)"
-          cargo msrv verify
-=======
-          ./tests/scripts/ci-test.sh
->>>>>>> e0f62411
+          cargo msrv verify