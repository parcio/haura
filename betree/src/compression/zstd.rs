use super::{
    CompressionBuilder, CompressionState, DecompressionState, DecompressionTag, Result,
    DEFAULT_BUFFER_SIZE,
};
use crate::{
    buffer::{Buf, BufWrite},
    database,
    size::StaticSize,
    vdev::Block,
};
use serde::{Deserialize, Serialize};
use std::{
    io::{self, Cursor, Write},
    mem,
};
use zstd::{
    block::{Compressor, Decompressor},
    stream::{
        raw::{CParameter, DParameter, Decoder, Encoder},
        zio::{Reader, Writer},
    },
};
use zstd_safe::{FrameFormat, InBuffer, OutBuffer, WriteBuf};
use std::sync::{Arc, Mutex};
// TODO: investigate pre-created dictionary payoff

/// Zstd compression. (<https://github.com/facebook/zstd>)
#[derive(Debug, Serialize, Deserialize, Clone, Copy)]
pub struct Zstd {
    /// The compression level which describes the trade-off between
    /// compression ratio and compression speed.
    pub level: u8,
}

struct ZstdCompression {
    writer: Encoder<'static>,
}
struct ZstdDecompression {
    writer: Decoder<'static>,
}

impl StaticSize for Zstd {
    fn static_size() -> usize {
        1
    }
}

use zstd::stream::raw::Operation;

impl CompressionBuilder for Zstd {
    fn new_compression(&self) -> Result<Arc<std::sync::RwLock<dyn CompressionState>>> {
        // "The library supports regular compression levels from 1 up to ZSTD_maxCLevel(),
        // which is currently 22."
        let mut encoder = Encoder::new(self.level as i32)?;

        // Compression format is stored externally, don't need to duplicate it
        encoder.set_parameter(CParameter::Format(FrameFormat::Magicless))?;
        // // Integrity is handled at a different layer
        encoder.set_parameter(CParameter::ChecksumFlag(false))?;

        Ok(Arc::new(std::sync::RwLock::new(ZstdCompression { writer: encoder })))
    }

    fn decompression_tag(&self) -> DecompressionTag {
        DecompressionTag::Zstd
    }
}

impl Zstd {
    pub fn new_decompression() -> Result<Box<dyn DecompressionState>> {
        let mut decoder = Decoder::new()?;
        decoder.set_parameter(DParameter::Format(FrameFormat::Magicless))?;
        // decoder.set_parameter(DParameter::ForceIgnoreChecksum(true))?;

        Ok(Box::new(ZstdDecompression { writer: decoder }))
    }
}

impl io::Write for ZstdCompression {
    fn write(&mut self, buf: &[u8]) -> io::Result<usize> {
        unimplemented!()
    }

    fn write_all(&mut self, buf: &[u8]) -> io::Result<()> {
        unimplemented!()
    }

    fn flush(&mut self) -> io::Result<()> {
        unimplemented!()
    }
}
use std::time::Instant;
use speedy::{Readable, Writable};
const DATA_OFF: usize = mem::size_of::<u32>();

impl CompressionState for ZstdCompression {
    fn finishext2(&mut self, data: &[u8]) -> Result<Buf>
    {
        let size = zstd_safe::compress_bound(data.len());
        let mut buf = BufWrite::with_capacity(Block::round_up_from_bytes(size as u32));
        buf.write_all(&[0u8; DATA_OFF])?;

        let mut input = zstd::stream::raw::InBuffer::around(&data);
        let mut output = zstd::stream::raw::OutBuffer::around_pos(&mut buf, DATA_OFF);
        let mut finished_frame;
        loop {
            let remaining = self.writer.run(&mut input, &mut output)?;
            finished_frame = remaining == 0;
            if input.pos() > 0 || data.is_empty() {
                break;
            }
        }

        while self.writer.flush(&mut output)? > 0 {}
        self.writer.finish(&mut output, finished_frame)?;

        /*let og_len = data.len() as u32;
        og_len
            .write_to_buffer(&mut buf.as_mut()[..DATA_OFF])
            .unwrap();
*/
        let mut buf2 = BufWrite::with_capacity(Block::round_up_from_bytes(output.as_slice().len() as u32));
        buf2.write_all(output.as_slice());

<<<<<<< HEAD
        Ok(buf2.as_slice().to_vec())
=======
        Ok(buf.into_buf())
>>>>>>> ca604af8
    }

    fn finishext(&mut self, data: &[u8]) -> Result<Vec<u8>>
    {
        let size = zstd_safe::compress_bound(data.len());
        let mut buf = BufWrite::with_capacity(Block::round_up_from_bytes(size as u32));
        //buf.write_all(&[0u8; DATA_OFF])?;

        let mut input = zstd::stream::raw::InBuffer::around(&data);
        let mut output = zstd::stream::raw::OutBuffer::around_pos(&mut buf, 0 /*DATA_OFF*/);
        let mut finished_frame;
        loop {
            let remaining = self.writer.run(&mut input, &mut output)?;
            finished_frame = remaining == 0;
            if input.pos() > 0 || data.is_empty() {
                break;
            }
        }

        while self.writer.flush(&mut output)? > 0 {}
        self.writer.finish(&mut output, finished_frame)?;

        /*
        let og_len = data.len() as u32;
        og_len
            .write_to_buffer(&mut buf.as_mut()[..DATA_OFF])
            .unwrap();
<<<<<<< HEAD
        let duration = start.elapsed();
        //println!("Total time elapsed: {:?}", duration);
        //println!("Total time elapsed: {} {}", size, buf.get_len());
        Ok(buf.into_buf())
        */

        let mut buf2 = BufWrite::with_capacity(Block::round_up_from_bytes(output.as_slice().len() as u32));
        buf2.write_all(output.as_slice());
        Ok(buf2.into_buf())
=======

        Ok(buf.as_slice().to_vec())
    }

    fn finish(&mut self, data: Buf) -> Result<Buf> {
        //panic!("..");
        let start = Instant::now();
        let size = zstd_safe::compress_bound(data.as_ref().len());
        let mut buf = BufWrite::with_capacity(Block::round_up_from_bytes(size as u32));
        //buf.write_all(&[0u8; DATA_OFF])?;

        let mut input = zstd::stream::raw::InBuffer::around(&data);
        let mut output = zstd::stream::raw::OutBuffer::around_pos(&mut buf, 0);
        let mut finished_frame;
        loop {
            let remaining = self.writer.run(&mut input, &mut output)?;
            finished_frame = remaining == 0;
            if input.pos() > 0 || data.is_empty() {
                break;
            }
        }
        while self.writer.flush(&mut output)? > 0 {}
        self.writer.finish(&mut output, finished_frame)?;

        // let og_len = data.len() as u32;
        // og_len
        //     .write_to_buffer(&mut buf.as_mut()[..DATA_OFF])
        //     .unwrap();
        // let duration = start.elapsed();
        // let b =  buf.get_len();
        let mut buf2 = BufWrite::with_capacity(Block::round_up_from_bytes(output.as_slice().len() as u32));
        buf2.write_all(output.as_slice());

        let a = output.as_slice().len();
        let b = buf2.into_buf();
        let c = buf.into_buf();
        //println!("== {:?}", data.as_ref());
        //println!("== {:?}", b.as_ref());
        //println!("compressed....: {} {} {} {}", size, data.as_ref().len(), b.as_ref().len(), c.as_ref().len());
        Ok(b)
>>>>>>> ca604af8
    }
}


impl DecompressionState for ZstdDecompression {
    fn decompressext(&mut self, data: &[u8]) -> Result<Vec<u8>>
    {
        //panic!("shukro maula");
        let size = data.len() as u32;
        let mut buf = BufWrite::with_capacity(Block::round_up_from_bytes(size));

        let mut input = zstd::stream::raw::InBuffer::around(&data[DATA_OFF..]);
        let mut output = zstd::stream::raw::OutBuffer::around(&mut buf);

        let mut finished_frame;
        loop {
            let remaining = self.writer.run(&mut input, &mut output)?;
            finished_frame = remaining == 0;
            if remaining > 0 {
                if output.dst.capacity() == output.dst.as_ref().len() {
                    // append faux byte to extend in case that original was
                    // wrong for some reason (this should not happen but is a
                    // sanity guard)
                    output.dst.write(&[0])?;
                }
                continue;
            }
            if input.pos() > 0 || data.is_empty() {
                break;
            }
        }

        while self.writer.flush(&mut output)? > 0 {}
        self.writer.finish(&mut output, finished_frame)?;

        Ok(buf.as_slice().to_vec())
    }

    fn decompress(&mut self, data: Buf) -> Result<Buf> {
        //let start = Instant::now();
        //panic!("..why");

        let size = data.as_ref().len() as u32;
        let mut buf = BufWrite::with_capacity(Block::round_up_from_bytes(size));

<<<<<<< HEAD
        let mut input = zstd::stream::raw::InBuffer::around(&data[/*DATA_OFF*/..]);
=======
        let mut input = zstd::stream::raw::InBuffer::around(&data[..]);
>>>>>>> ca604af8
        let mut output = zstd::stream::raw::OutBuffer::around(&mut buf);

        let mut finished_frame;
        loop {
            let remaining = self.writer.run(&mut input, &mut output)?;
            finished_frame = remaining == 0;
            if remaining > 0 {
                if output.dst.capacity() == output.dst.as_ref().len() {
                    // append faux byte to extend in case that original was
                    // wrong for some reason (this should not happen but is a
                    // sanity guard)
                    output.dst.write(&[0])?;
                }
                continue;
            }
            if input.pos() > 0 || data.is_empty() {
                break;
            }
        }

        while self.writer.flush(&mut output)? > 0 {}
        self.writer.finish(&mut output, finished_frame)?;
        //let duration = start.elapsed();
        //println!("Total time elapsed: {:?}", duration);
        println!("Total time elapsed: {} {}", size, buf.get_len());
        Ok(buf.into_buf())
    }
}

#[cfg(test)]
mod tests {
    use rand::RngCore;

    use super::*;

    #[test]
    fn encode_then_decode() {
        let mut rng = rand::thread_rng();
        let mut buf = vec![42u8; 4 * 1024 * 1024];
        rng.fill_bytes(buf.as_mut());
        let buf = Buf::from_zero_padded(buf);
        let zstd = Zstd { level: 1 };
        let mut comp = zstd.new_compression().unwrap();
        let c_buf = comp.finish(buf.clone()).unwrap();
        let mut decomp = zstd.decompression_tag().new_decompression().unwrap();
        let d_buf = decomp.decompress(c_buf).unwrap();
        assert_eq!(buf.as_ref().len(), d_buf.as_ref().len());
    }

    #[test]
    fn sanity() {
        let buf = [42u8, 42];
        let c_buf = zstd::stream::encode_all(&buf[..], 1).unwrap();
        let d_buf = zstd::stream::decode_all(c_buf.as_slice()).unwrap();
        assert_eq!(&buf, d_buf.as_slice());
    }
}<|MERGE_RESOLUTION|>--- conflicted
+++ resolved
@@ -122,11 +122,11 @@
         let mut buf2 = BufWrite::with_capacity(Block::round_up_from_bytes(output.as_slice().len() as u32));
         buf2.write_all(output.as_slice());
 
-<<<<<<< HEAD
-        Ok(buf2.as_slice().to_vec())
-=======
+//<<<<<<< HEAD
+//        Ok(buf2.as_slice().to_vec())
+//=======
         Ok(buf.into_buf())
->>>>>>> ca604af8
+//>>>>>>> ca604af8439c223604ef4577063059234f01173a
     }
 
     fn finishext(&mut self, data: &[u8]) -> Result<Vec<u8>>
@@ -154,17 +154,17 @@
         og_len
             .write_to_buffer(&mut buf.as_mut()[..DATA_OFF])
             .unwrap();
-<<<<<<< HEAD
+//<<<<<<< HEAD
         let duration = start.elapsed();
         //println!("Total time elapsed: {:?}", duration);
         //println!("Total time elapsed: {} {}", size, buf.get_len());
         Ok(buf.into_buf())
         */
 
-        let mut buf2 = BufWrite::with_capacity(Block::round_up_from_bytes(output.as_slice().len() as u32));
-        buf2.write_all(output.as_slice());
-        Ok(buf2.into_buf())
-=======
+//        let mut buf2 = BufWrite::with_capacity(Block::round_up_from_bytes(output.as_slice().len() as u32));
+//        buf2.write_all(output.as_slice());
+//        Ok(buf2.into_buf())
+//=======
 
         Ok(buf.as_slice().to_vec())
     }
@@ -205,7 +205,7 @@
         //println!("== {:?}", b.as_ref());
         //println!("compressed....: {} {} {} {}", size, data.as_ref().len(), b.as_ref().len(), c.as_ref().len());
         Ok(b)
->>>>>>> ca604af8
+//>>>>>>> ca604af8439c223604ef4577063059234f01173a
     }
 }
 
@@ -251,11 +251,11 @@
         let size = data.as_ref().len() as u32;
         let mut buf = BufWrite::with_capacity(Block::round_up_from_bytes(size));
 
-<<<<<<< HEAD
+//<<<<<<< HEAD
         let mut input = zstd::stream::raw::InBuffer::around(&data[/*DATA_OFF*/..]);
-=======
-        let mut input = zstd::stream::raw::InBuffer::around(&data[..]);
->>>>>>> ca604af8
+//=======
+//        let mut input = zstd::stream::raw::InBuffer::around(&data[..]);
+//>>>>>>> ca604af8439c223604ef4577063059234f01173a
         let mut output = zstd::stream::raw::OutBuffer::around(&mut buf);
 
         let mut finished_frame;
