//! Storage Pool configuration.
#[cfg(feature = "nvm")]
use pmdk;

use crate::vdev::{self, Dev, Leaf};
use itertools::Itertools;
use libc;
use serde::{Deserialize, Serialize};
use speedy::{Readable, Writable};
use std::{
    convert::TryFrom, fmt, fmt::Write, fs::OpenOptions, io, iter::FromIterator,
    os::unix::io::AsRawFd, path::PathBuf, slice,
};

/// Access pattern descriptor to differentiate and optimize drive usage. Useful
/// when working with [crate::object::ObjectStore] with a defined with access pattern. Assignable to
/// [TierConfiguration].
#[derive(Debug, Clone, Copy, Serialize, Deserialize, PartialEq, Eq, Writable, Readable)]
pub enum PreferredAccessType {
    /// The default access pattern. No assumptions are made.
    Unknown = 0,
    /// Preferred access is a random read pattern, this can be for example a SSD to reduce wear-out.
    RandomRead = 1,
    /// Preferred access is a random write pattern, this can be for example some otherwise cached file or NVM.
    RandomWrite = 2,
    /// Preferred access is a random read and write pattern, this can be for example a SSD.
    RandomReadWrite = 3,
    /// Preferred access is a sequential write pattern, this can be for example tape storage for archival.
    SequentialWrite = 4,
    /// Preferred access is a sequential read pattern, this can be for example a HDD.
    SequentialRead = 5,
    /// Preferred access is a sequential read and write pattern, this can be for example a HDD mirror1 setup.
    SequentialReadWrite = 6,
}

impl PreferredAccessType {
    /// Convert to C-like enum values.
    pub fn as_u8(&self) -> u8 {
        *self as u8
    }
}

impl TryFrom<u8> for PreferredAccessType {
    type Error = ();

    fn try_from(value: u8) -> std::result::Result<Self, Self::Error> {
        match value {
            v if v == Self::Unknown as u8 => Ok(Self::Unknown),
            v if v == Self::RandomRead as u8 => Ok(Self::RandomRead),
            v if v == Self::RandomWrite as u8 => Ok(Self::RandomWrite),
            v if v == Self::RandomReadWrite as u8 => Ok(Self::RandomReadWrite),
            v if v == Self::SequentialRead as u8 => Ok(Self::SequentialRead),
            v if v == Self::SequentialWrite as u8 => Ok(Self::SequentialWrite),
            v if v == Self::SequentialReadWrite as u8 => Ok(Self::SequentialReadWrite),
            _ => Err(()),
        }
    }
}

impl Default for PreferredAccessType {
    fn default() -> Self {
        PreferredAccessType::Unknown
    }
}

/// Configuration of a single storage class.
#[derive(Debug, Clone, Default, Serialize, Deserialize)]
pub struct TierConfiguration {
    /// The collection of virtual devices backing this tier.
    pub top_level_vdevs: Vec<Vdev>,
    /// Which storage access is preferred to be used with this tier. See
    /// [PreferredAccessType] for all variants.
    pub preferred_access_type: PreferredAccessType,
}

/// Configuration for the storage pool unit.
#[derive(Debug, Clone, Serialize, Deserialize)]
#[serde(deny_unknown_fields, default)]
pub struct StoragePoolConfiguration {
    /// Storage classes to make use of
    pub tiers: Vec<TierConfiguration>,
    /// The queue length is the product of this factor and the number of disks involved
    pub queue_depth_factor: u32,
    /// Upper limit for concurrent IO operations
    pub thread_pool_size: Option<u32>,
    /// Whether to pin each worker thread to a CPU core
    pub thread_pool_pinned: bool,
}

impl Default for StoragePoolConfiguration {
    fn default() -> Self {
        Self {
            tiers: Vec::new(),
            queue_depth_factor: 20,
            thread_pool_size: None,
            thread_pool_pinned: false,
        }
    }
}

/// Represents a top-level vdev.
#[derive(Debug, Clone, Serialize, Deserialize)]
#[serde(untagged, deny_unknown_fields, rename_all = "lowercase")]
pub enum Vdev {
    /// This vdev is a leaf vdev.
    Leaf(LeafVdev),
    /// This vdev is a mirror vdev.
    Mirror {
        /// Constituent vdevs of this mirror
        mirror: Vec<LeafVdev>,
    },
    /// Parity1 aka RAID5.
    Parity1 {
        /// Constituent vdevs of this parity1 aggregation
        parity1: Vec<LeafVdev>,
    },
}

/// Represents a leaf vdev.
#[derive(Debug, Clone, Serialize, Deserialize)]
#[serde(untagged, deny_unknown_fields, rename_all = "lowercase")]
pub enum LeafVdev {
    #[cfg(feature = "nvm")]
    PMemFile {
        path: PathBuf,
        len: usize
    },    
    /// Backed by a file or disk.
    File(PathBuf),
    /// Customisable file vdev.
    FileWithOpts {
        /// Path to file or block device
        path: PathBuf,
        /// Whether to use direct IO for this file. Defaults to true.
        direct: Option<bool>,
    },
    /// Backed by a memory buffer.
    Memory {
        /// Size of memory vdev in bytes.
        mem: usize,
    },
}

error_chain! {
    errors {
        #[allow(missing_docs)]
        InvalidKeyword
    }
}

impl TierConfiguration {
    /// Returns a new `StorageConfiguration` based on the given top-level vdevs.
    pub fn new(top_level_vdevs: Vec<Vdev>) -> Self {
        TierConfiguration {
            top_level_vdevs,
            preferred_access_type: PreferredAccessType::Unknown,
        }
    }

    /// Opens file and devices and constructs a `Vec<Vdev>`.
    pub(crate) fn build(&self) -> io::Result<Vec<Dev>> {
        self.top_level_vdevs
            .iter()
            .enumerate()
            .map(|(n, v)| v.build(n))
            .collect()
    }

    /// Parses the configuration from a ZFS-like representation.
    ///
    /// This representation is a sequence of top-level vdevs.
    /// The keywords `mirror` and `parity1` signal
    /// that all immediate following devices shall be grouped in such a vdev.
    ///
    /// # Example
    /// `/dev/sda mirror /dev/sdb /dev/sdc parity1 /dev/sdd /dev/sde /dev/sdf`
    /// results in three top-level vdevs: `/dev/sda`, a mirror vdev, and a
    /// parity1 vdev. The mirror vdev contains `/dev/sdb` and `/dev/sdc`.
    /// The parity1 vdev contains `/dev/sdd`, `/dev/sde`, and `/dev/sdf`.
    pub fn parse_zfs_like<I, S>(iter: I) -> Result<Self>
    where
        I: IntoIterator<Item = S>,
        S: AsRef<str>,
    {
        let mut iter = iter.into_iter().peekable();
        let mut v = Vec::new();
        while let Some(s) = iter.next() {
            let s = s.as_ref();
            if is_path(s) {
                v.push(Vdev::Leaf(LeafVdev::from(s)));
                continue;
            }
            let f = match s {
                "mirror" => |leaves| Vdev::Mirror { mirror: leaves },
                "parity" | "parity1" => |leaves| Vdev::Parity1 { parity1: leaves },
                _ => bail!(ErrorKind::InvalidKeyword),
            };
            let leaves = iter
                .peeking_take_while(is_path)
                .map(|s| LeafVdev::from(s.as_ref()))
                .collect();
            v.push(f(leaves));
        }
        Ok(TierConfiguration {
            top_level_vdevs: v,
            preferred_access_type: PreferredAccessType::Unknown,
        })
    }

    /// Returns the configuration in a ZFS-like string representation.
    ///
    /// See `parse_zfs_like` for more information.
    pub fn zfs_like(&self) -> String {
        let mut s = String::new();
        for vdev in &self.top_level_vdevs {
            let (keyword, leaves) = match *vdev {
                Vdev::Leaf(ref leaf) => ("", slice::from_ref(leaf)),
                Vdev::Mirror { mirror: ref leaves } => ("mirror ", &leaves[..]),
                Vdev::Parity1 {
                    parity1: ref leaves,
                } => ("parity1 ", &leaves[..]),
            };
            s.push_str(keyword);
            for leaf in leaves {
                match leaf {
                    LeafVdev::File(path) => write!(s, "{} ", path.display()).unwrap(),
                    LeafVdev::FileWithOpts { path, direct } => {
                        write!(s, "{} (direct: {:?}) ", path.display(), direct).unwrap()
                    }
<<<<<<< HEAD
                    LeafVdev::Memory { mem } => write!(s, "memory({}) ", mem).unwrap(),
                    #[cfg(feature = "nvm")]
                    LeafVdev::PMemFile{path, len} => write!(s, "{} {}", path.display(), len).unwrap(),
=======
                    LeafVdev::Memory { mem } => write!(s, "memory({mem}) ").unwrap(),
>>>>>>> 9643841d
                }
            }
        }
        s.pop();
        s
    }
}

fn is_path<S: AsRef<str> + ?Sized>(s: &S) -> bool {
    matches!(s.as_ref().chars().next(), Some('.') | Some('/'))
}

impl FromIterator<Vdev> for TierConfiguration {
    fn from_iter<T: IntoIterator<Item = Vdev>>(iter: T) -> Self {
        TierConfiguration {
            top_level_vdevs: iter.into_iter().collect(),
            preferred_access_type: PreferredAccessType::Unknown,
        }
    }
}

impl Vdev {
    /// Opens file and devices and constructs a `Vdev`.
    fn build(&self, n: usize) -> io::Result<Dev> {
        match *self {
            Vdev::Mirror { mirror: ref vec } => {
                let leaves: io::Result<Vec<Leaf>> = vec.iter().map(LeafVdev::build).collect();
                let leaves: Box<[Leaf]> = leaves?.into_boxed_slice();
                Ok(Dev::Mirror(vdev::Mirror::new(
                    leaves,
                    format!("mirror-{n}"),
                )))
            }
            Vdev::Parity1 { parity1: ref vec } => {
                let leaves: io::Result<Vec<_>> = vec.iter().map(LeafVdev::build).collect();
                let leaves = leaves?.into_boxed_slice();
                Ok(Dev::Parity1(vdev::Parity1::new(
                    leaves,
                    format!("parity-{n}"),
                )))
            }
            Vdev::Leaf(ref leaf) => leaf.build().map(Dev::Leaf),
        }
    }
}

impl LeafVdev {
    fn build(&self) -> io::Result<Leaf> {
        use std::os::unix::fs::OpenOptionsExt;

        match *self {
            LeafVdev::File(_) | LeafVdev::FileWithOpts { .. } => {
                let (path, direct) = match self {
                    LeafVdev::File(path) => (path, true),
                    LeafVdev::FileWithOpts { path, direct } => (path, direct.unwrap_or(true)),
                    LeafVdev::Memory { .. } => unreachable!(),
                    #[cfg(feature = "nvm")]
                    LeafVdev::PMemFile { .. } => unreachable!(),
                };

                let mut file = OpenOptions::new();
                file.read(true).write(true);
                if direct {
                    file.custom_flags(libc::O_DIRECT);
                }
                let file = file.open(path)?;

                if unsafe { libc::posix_fadvise(file.as_raw_fd(), 0, 0, libc::POSIX_FADV_RANDOM) }
                    != 0
                {
                    return Err(io::Error::last_os_error());
                }

                Ok(Leaf::File(vdev::File::new(
                    file,
                    path.to_string_lossy().into_owned(),
                )?))
            }
            LeafVdev::Memory { mem } => Ok(Leaf::Memory(vdev::Memory::new(
                mem,
                format!("memory-{mem}"),
            )?)),
            #[cfg(feature = "nvm")]
            LeafVdev::PMemFile { .. } => {
                let (path, len) = match self {
                    LeafVdev::File(path) => unreachable!(),
                    LeafVdev::FileWithOpts { .. } => unreachable!(),
                    LeafVdev::Memory { .. } => unreachable!(),
                    LeafVdev::PMemFile {path, len} => (path, len),
                };

                let mut is_pmem : i32 = 0;
                let mut mapped_len : u64 = 0;
                let mut file = match path.to_str() {
                    Some(filepath_str) => match pmdk::PMem::open(format!("{}\0",filepath_str).as_str(), &mut mapped_len, &mut is_pmem) {
                        Ok(handle) => handle,
                        Err(e) => match pmdk::PMem::create(format!("{}\0",filepath_str).as_str(), *len as u64, &mut mapped_len, &mut is_pmem) {
                            Ok(handle) => handle,
                            Err(e) => {
                                return Err(io::Error::new(io::ErrorKind::Other,
                                            format!("Failed to create or open handle for pmem file. Path: {}", filepath_str)));
                            }
                        }
                    },
                    None => {
                        return Err(io::Error::new(io::ErrorKind::Other,
                                              format!("Invalid file path: {:?}", path)));
                    }
                };

                if (mapped_len != *len as u64) {
                     return Err(io::Error::new(io::ErrorKind::Other,
                                    format!("The file already exists with a differnt length. Provided length: {}, File's length: {}",
                                            len, mapped_len)));
                }

                Ok(Leaf::PMemFile(vdev::PMemFile::new(
                    file,
                    path.to_string_lossy().into_owned(),
                    mapped_len
                )?))
            }
        }
    }
}

impl<'a> From<&'a str> for LeafVdev {
    fn from(s: &'a str) -> Self {
        LeafVdev::File(PathBuf::from(s))
    }
}

impl fmt::Display for TierConfiguration {
    fn fmt(&self, f: &mut fmt::Formatter) -> fmt::Result {
        for vdev in &self.top_level_vdevs {
            vdev.display(0, f)?;
        }
        Ok(())
    }
}

impl Vdev {
    fn display(&self, indent: usize, f: &mut fmt::Formatter) -> fmt::Result {
        match *self {
            Vdev::Leaf(ref leaf) => leaf.display(indent, f),
            Vdev::Mirror { ref mirror } => {
                writeln!(f, "{:indent$}mirror", "", indent = indent)?;
                for vdev in mirror {
                    vdev.display(indent + 4, f)?;
                }
                Ok(())
            }
            Vdev::Parity1 { ref parity1 } => {
                writeln!(f, "{:indent$}parity1", "", indent = indent)?;
                for vdev in parity1 {
                    vdev.display(indent + 4, f)?;
                }
                Ok(())
            }
        }
    }
}

impl LeafVdev {
    fn display(&self, indent: usize, f: &mut fmt::Formatter) -> fmt::Result {
        match self {
            LeafVdev::File(path) => {
                writeln!(f, "{:indent$}{}", "", path.display(), indent = indent)
            }
            LeafVdev::FileWithOpts { path, direct } => {
                writeln!(
                    f,
                    "{:indent$}{} (direct: {:?})",
                    "",
                    path.display(),
                    direct,
                    indent = indent
                )
            }
            LeafVdev::Memory { mem } => {
                writeln!(f, "{:indent$}memory({})", "", mem, indent = indent)
            }
            #[cfg(feature = "nvm")]
            LeafVdev::PMemFile {path, len} => {
                writeln!(f, "{:indent$}{}", "", path.display(), indent = indent)
            }

        }
    }
}<|MERGE_RESOLUTION|>--- conflicted
+++ resolved
@@ -226,14 +226,10 @@
                     LeafVdev::File(path) => write!(s, "{} ", path.display()).unwrap(),
                     LeafVdev::FileWithOpts { path, direct } => {
                         write!(s, "{} (direct: {:?}) ", path.display(), direct).unwrap()
-                    }
-<<<<<<< HEAD
-                    LeafVdev::Memory { mem } => write!(s, "memory({}) ", mem).unwrap(),
+                    },
+                    LeafVdev::Memory { mem } => write!(s, "memory({mem}) ").unwrap(),
                     #[cfg(feature = "nvm")]
                     LeafVdev::PMemFile{path, len} => write!(s, "{} {}", path.display(), len).unwrap(),
-=======
-                    LeafVdev::Memory { mem } => write!(s, "memory({mem}) ").unwrap(),
->>>>>>> 9643841d
                 }
             }
         }
